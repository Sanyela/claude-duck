package handlers

import (
	"encoding/json"
	"fmt"
	"math/rand"
	"net/http"
	"strconv"
	"time"

	"claude/database"
	"claude/models"
	"claude/utils"

	"github.com/gin-gonic/gin"
)

// Pagination 分页参数
type Pagination struct {
	Page     int `form:"page" json:"page"`
	PageSize int `form:"page_size" json:"page_size"`
}

// PaginatedResponse 分页响应
type PaginatedResponse struct {
	Data       interface{} `json:"data"`
	Total      int64       `json:"total"`
	Page       int         `json:"page"`
	PageSize   int         `json:"page_size"`
	TotalPages int         `json:"total_pages"`
}

// getPagination 获取分页参数
func getPagination(c *gin.Context) Pagination {
	var pagination Pagination
	pagination.Page, _ = strconv.Atoi(c.DefaultQuery("page", "1"))
	pagination.PageSize, _ = strconv.Atoi(c.DefaultQuery("page_size", "10"))

	if pagination.Page < 1 {
		pagination.Page = 1
	}
	if pagination.PageSize < 1 {
		pagination.PageSize = 10
	}
	if pagination.PageSize > 100 {
		pagination.PageSize = 100
	}

	return pagination
}

// HandleAdminGetUsers 获取用户列表
func HandleAdminGetUsers(c *gin.Context) {
	pagination := getPagination(c)
	var users []models.User
	var total int64

	// 构建查询
	query := database.DB.Model(&models.User{})

	// 添加搜索功能
	if search := c.Query("search"); search != "" {
		query = query.Where("username LIKE ? OR email LIKE ?", "%"+search+"%", "%"+search+"%")
	}

	// 查询总数
	query.Count(&total)

	// 分页查询
	offset := (pagination.Page - 1) * pagination.PageSize
	query.Offset(offset).Limit(pagination.PageSize).Find(&users)

	c.JSON(http.StatusOK, PaginatedResponse{
		Data:       users,
		Total:      total,
		Page:       pagination.Page,
		PageSize:   pagination.PageSize,
		TotalPages: int((total + int64(pagination.PageSize) - 1) / int64(pagination.PageSize)),
	})
}

// HandleAdminUpdateUser 更新用户信息
func HandleAdminUpdateUser(c *gin.Context) {
	userID := c.Param("id")
	var updateData struct {
		Username              *string `json:"username"`
		Email                 *string `json:"email"`
		IsAdmin               *bool   `json:"is_admin"`
		IsDisabled            *bool   `json:"is_disabled"` // 新增禁用状态字段
		DegradationGuaranteed *int    `json:"degradation_guaranteed"`
		DegradationSource     *string `json:"degradation_source"`
		DegradationLocked     *bool   `json:"degradation_locked"`
		DegradationCounter    *int    `json:"degradation_counter"`
	}

	if err := c.ShouldBindJSON(&updateData); err != nil {
		c.JSON(http.StatusBadRequest, gin.H{"error": err.Error()})
		return
	}

	updates := make(map[string]interface{})

	if updateData.Username != nil {
		updates["username"] = *updateData.Username
	}
	if updateData.Email != nil {
		updates["email"] = *updateData.Email
	}
	if updateData.IsAdmin != nil {
		updates["is_admin"] = *updateData.IsAdmin
	}
	if updateData.IsDisabled != nil {
		updates["is_disabled"] = *updateData.IsDisabled
	}
	if updateData.DegradationGuaranteed != nil {
		updates["degradation_guaranteed"] = *updateData.DegradationGuaranteed
	}
	if updateData.DegradationSource != nil {
		updates["degradation_source"] = *updateData.DegradationSource
	}
	if updateData.DegradationLocked != nil {
		updates["degradation_locked"] = *updateData.DegradationLocked
	}
	if updateData.DegradationCounter != nil {
		updates["degradation_counter"] = *updateData.DegradationCounter
	}

	if len(updates) == 0 {
		c.JSON(http.StatusBadRequest, gin.H{"error": "No fields to update"})
		return
	}

	result := database.DB.Model(&models.User{}).Where("id = ?", userID).Updates(updates)
	if result.Error != nil {
		c.JSON(http.StatusInternalServerError, gin.H{"error": result.Error.Error()})
		return
	}

	if result.RowsAffected == 0 {
		c.JSON(http.StatusNotFound, gin.H{"error": "User not found"})
		return
	}

	c.JSON(http.StatusOK, gin.H{"message": "User updated successfully"})
}

// HandleAdminDeleteUser 删除用户
func HandleAdminDeleteUser(c *gin.Context) {
	userID := c.Param("id")

	result := database.DB.Delete(&models.User{}, userID)
	if result.Error != nil {
		c.JSON(http.StatusInternalServerError, gin.H{"error": result.Error.Error()})
		return
	}

	c.JSON(http.StatusOK, gin.H{"message": "User deleted successfully"})
}

// ActivationCodeWithSubscription 包含订阅信息的激活码
type ActivationCodeWithSubscription struct {
	models.ActivationCode
	Subscription *struct {
		TotalPoints     int64 `json:"total_points"`
		UsedPoints      int64 `json:"used_points"`
		AvailablePoints int64 `json:"available_points"`
	} `json:"subscription,omitempty"`
}

// HandleAdminGetActivationCodes 获取激活码列表
func HandleAdminGetActivationCodes(c *gin.Context) {
	pagination := getPagination(c)
	var codes []models.ActivationCode
	var total int64

	query := database.DB.Model(&models.ActivationCode{})

	// 可选过滤参数
	if status := c.Query("status"); status != "" {
		if status == "depleted" {
			// 对于"已用完"状态，我们需要特殊处理
			// 查找状态为used且积分已用完的激活码
			query = query.Where("status = ? AND used_by_user_id IS NOT NULL", "used").
				Joins("LEFT JOIN user_wallets ON activation_codes.used_by_user_id = user_wallets.user_id").
				Where("user_wallets.available_points = 0 AND user_wallets.total_points > 0")
		} else {
			query = query.Where("status = ?", status)
		}
	}
	if batchNumber := c.Query("batch_number"); batchNumber != "" {
		query = query.Where("batch_number LIKE ?", "%"+batchNumber+"%")
	}
	if code := c.Query("code"); code != "" {
		query = query.Where("code LIKE ?", "%"+code+"%")
	}
	if username := c.Query("username"); username != "" {
		// 通过用户名搜索，需要join users表
		query = query.Joins("LEFT JOIN users ON activation_codes.used_by_user_id = users.id").
			Where("users.username LIKE ?", "%"+username+"%")
	}

	query.Count(&total)

	offset := (pagination.Page - 1) * pagination.PageSize
	query.Preload("Plan").Preload("UsedBy").Offset(offset).Limit(pagination.PageSize).Find(&codes)

	// 转换为包含订阅信息的结构
	var result []ActivationCodeWithSubscription
	for _, code := range codes {
		item := ActivationCodeWithSubscription{
			ActivationCode: code,
		}

		// 为已使用的激活码加载订阅信息
		if code.UsedByUserID != nil && code.Status == "used" {
			var subscription models.Subscription
			if err := database.DB.Where("user_id = ? AND subscription_plan_id = ?",
				*code.UsedByUserID, code.SubscriptionPlanID).
				Order("created_at DESC").First(&subscription).Error; err == nil {

				// 动态计算状态
				var dynamicStatus string
				if subscription.AvailablePoints == 0 && subscription.TotalPoints > 0 {
					dynamicStatus = "depleted" // 已用完
				} else {
					dynamicStatus = code.Status // 保持原状态
				}

				// 更新激活码状态
				item.ActivationCode.Status = dynamicStatus

				item.Subscription = &struct {
					TotalPoints     int64 `json:"total_points"`
					UsedPoints      int64 `json:"used_points"`
					AvailablePoints int64 `json:"available_points"`
				}{
					TotalPoints:     subscription.TotalPoints,
					UsedPoints:      subscription.UsedPoints,
					AvailablePoints: subscription.AvailablePoints,
				}
			}
		}

		result = append(result, item)
	}

	c.JSON(http.StatusOK, PaginatedResponse{
		Data:       result,
		Total:      total,
		Page:       pagination.Page,
		PageSize:   pagination.PageSize,
		TotalPages: int((total + int64(pagination.PageSize) - 1) / int64(pagination.PageSize)),
	})
}

// HandleAdminCreateActivationCodes 批量创建激活码
func HandleAdminCreateActivationCodes(c *gin.Context) {
	var request struct {
		Count              int    `json:"count" binding:"required,min=1,max=1000"`
		SubscriptionPlanID uint   `json:"subscription_plan_id" binding:"required"`
		BatchNumber        string `json:"batch_number"`
	}

	if err := c.ShouldBindJSON(&request); err != nil {
		c.JSON(http.StatusBadRequest, gin.H{"error": err.Error()})
		return
	}

	// 验证订阅计划是否存在
	var plan models.SubscriptionPlan
	if err := database.DB.Where("id = ?", request.SubscriptionPlanID).First(&plan).Error; err != nil {
		c.JSON(http.StatusBadRequest, gin.H{"error": "订阅计划不存在"})
		return
	}

	// 生成批次号
	if request.BatchNumber == "" {
		request.BatchNumber = "BATCH-" + strconv.FormatInt(time.Now().Unix(), 10)
	}

	codes := make([]models.ActivationCode, request.Count)
	for i := 0; i < request.Count; i++ {
		code := models.ActivationCode{
			Code:               generateActivationCode(),
			SubscriptionPlanID: request.SubscriptionPlanID,
			Status:             "unused",
			BatchNumber:        request.BatchNumber,
		}

		codes[i] = code
	}

	if err := database.DB.Create(&codes).Error; err != nil {
		c.JSON(http.StatusInternalServerError, gin.H{"error": err.Error()})
		return
	}

	c.JSON(http.StatusCreated, gin.H{
		"message":      "Activation codes created successfully",
		"count":        request.Count,
		"batch_number": request.BatchNumber,
		"plan_title":   plan.Title,
	})
}

// generateActivationCode 生成激活码
func generateActivationCode() string {
	const charset = "ABCDEFGHIJKLMNOPQRSTUVWXYZ0123456789"
	b := make([]byte, 16)
	for i := range b {
		b[i] = charset[rand.Intn(len(charset))]
	}
	// 格式化为 XXXX-XXXX-XXXX-XXXX
	return string(b[0:4]) + "-" + string(b[4:8]) + "-" + string(b[8:12]) + "-" + string(b[12:16])
}

// HandleAdminDeleteActivationCode 删除激活码
func HandleAdminDeleteActivationCode(c *gin.Context) {
	codeID := c.Param("id")

	result := database.DB.Delete(&models.ActivationCode{}, codeID)
	if result.Error != nil {
		c.JSON(http.StatusInternalServerError, gin.H{"error": result.Error.Error()})
		return
	}

	c.JSON(http.StatusOK, gin.H{"message": "Activation code deleted successfully"})
}

// HandleGetActivationCodeDailyLimit 获取激活码对应订阅的每日限制
func HandleGetActivationCodeDailyLimit(c *gin.Context) {
	codeID := c.Param("id")

	// 查找激活码
	var activationCode models.ActivationCode
	if err := database.DB.First(&activationCode, codeID).Error; err != nil {
		c.JSON(http.StatusNotFound, gin.H{"error": "Activation code not found"})
		return
	}

	// 检查激活码是否已被使用
	if activationCode.UsedByUserID == nil || activationCode.Status != "used" {
		c.JSON(http.StatusBadRequest, gin.H{"error": "Activation code has not been used yet"})
		return
	}

	// 查找对应的订阅，增加debug信息
	var subscription models.Subscription
	query := database.DB.Where("user_id = ? AND subscription_plan_id = ?",
		*activationCode.UsedByUserID, activationCode.SubscriptionPlanID)

	// 首先尝试查找活跃订阅
	err := query.Where("status = ?", "active").First(&subscription).Error
	if err != nil {
		// 如果没有活跃订阅，查找最新的订阅（可能是过期的）
		err = query.Order("created_at DESC").First(&subscription).Error
		if err != nil {
			c.JSON(http.StatusNotFound, gin.H{
				"error": "No subscription found for this activation code",
				"debug": fmt.Sprintf("UserID: %d, PlanID: %d", *activationCode.UsedByUserID, activationCode.SubscriptionPlanID),
			})
			return
		}
	}

	c.JSON(http.StatusOK, gin.H{
		"daily_limit":         subscription.DailyMaxPoints,
		"subscription_status": subscription.Status,
		"subscription_id":     subscription.ID,
	})
}

// HandleUpdateActivationCodeDailyLimit 更新激活码对应订阅的每日限制
func HandleUpdateActivationCodeDailyLimit(c *gin.Context) {
	codeID := c.Param("id")

	// 解析请求体
	var request struct {
		DailyLimit int64 `json:"daily_limit"`
	}
	if err := c.ShouldBindJSON(&request); err != nil {
		c.JSON(http.StatusBadRequest, gin.H{"error": "Invalid request body"})
		return
	}

	// 查找激活码
	var activationCode models.ActivationCode
	if err := database.DB.First(&activationCode, codeID).Error; err != nil {
		c.JSON(http.StatusNotFound, gin.H{"error": "Activation code not found"})
		return
	}

	// 检查激活码是否已被使用
	if activationCode.UsedByUserID == nil || activationCode.Status != "used" {
		c.JSON(http.StatusBadRequest, gin.H{"error": "Activation code has not been used yet"})
		return
	}

	// 更新对应的订阅，不限制status为active
	result := database.DB.Model(&models.Subscription{}).
		Where("user_id = ? AND subscription_plan_id = ?",
			*activationCode.UsedByUserID, activationCode.SubscriptionPlanID).
		Update("daily_max_points", request.DailyLimit)

	if result.Error != nil {
		c.JSON(http.StatusInternalServerError, gin.H{"error": result.Error.Error()})
		return
	}

	if result.RowsAffected == 0 {
		c.JSON(http.StatusNotFound, gin.H{"error": "No subscription found for this activation code"})
		return
	}

	c.JSON(http.StatusOK, gin.H{
		"message":      "Daily limit updated successfully",
		"updated_rows": result.RowsAffected,
	})
}

// HandleAdminGetSystemConfigs 获取系统配置
func HandleAdminGetSystemConfigs(c *gin.Context) {
	var configs []models.SystemConfig
	database.DB.Find(&configs)
	c.JSON(http.StatusOK, configs)
}

// HandleAdminUpdateSystemConfig 更新系统配置
func HandleAdminUpdateSystemConfig(c *gin.Context) {
	var updateData struct {
		ConfigKey   string `json:"config_key" binding:"required"`
		ConfigValue string `json:"config_value" binding:"required"`
	}

	if err := c.ShouldBindJSON(&updateData); err != nil {
		c.JSON(http.StatusBadRequest, gin.H{"error": err.Error()})
		return
	}

	result := database.DB.Model(&models.SystemConfig{}).Where("config_key = ?", updateData.ConfigKey).Update("config_value", updateData.ConfigValue)
	if result.Error != nil {
		c.JSON(http.StatusInternalServerError, gin.H{"error": result.Error.Error()})
		return
	}

	if result.RowsAffected == 0 {
		c.JSON(http.StatusNotFound, gin.H{"error": "Config not found"})
		return
	}

	c.JSON(http.StatusOK, gin.H{"message": "System config updated successfully"})
}

// HandleAdminGetSubscriptionPlans 获取订阅计划列表
func HandleAdminGetSubscriptionPlans(c *gin.Context) {
	pagination := getPagination(c)
	var plans []models.SubscriptionPlan
	var total int64

	query := database.DB.Model(&models.SubscriptionPlan{})

	// 可选过滤参数
	if active := c.Query("active"); active != "" {
		query = query.Where("active = ?", active == "true")
	}

	query.Count(&total)

	offset := (pagination.Page - 1) * pagination.PageSize
	query.Offset(offset).Limit(pagination.PageSize).Find(&plans)

	c.JSON(http.StatusOK, PaginatedResponse{
		Data:       plans,
		Total:      total,
		Page:       pagination.Page,
		PageSize:   pagination.PageSize,
		TotalPages: int((total + int64(pagination.PageSize) - 1) / int64(pagination.PageSize)),
	})
}

// HandleAdminCreateSubscriptionPlan 创建订阅计划
func HandleAdminCreateSubscriptionPlan(c *gin.Context) {
	// 定义请求结构体，排除ID和时间字段
	var request struct {
		Title                 string  `json:"title" binding:"required"`
		Description           string  `json:"description"`
		PointAmount           int64   `json:"point_amount" binding:"required,min=0"`
		Price                 float64 `json:"price" binding:"required,min=0"`
		Currency              string  `json:"currency"`
		ValidityDays          int     `json:"validity_days" binding:"required,min=1"`
		DegradationGuaranteed int     `json:"degradation_guaranteed"`
		DailyCheckinPoints    int64   `json:"daily_checkin_points"`
		DailyCheckinPointsMax int64   `json:"daily_checkin_points_max"`
		DailyMaxPoints        int64   `json:"daily_max_points"` // 新增每日最大使用积分数量
		Features              string  `json:"features"`
		Active                *bool   `json:"active"`
	}

	if err := c.ShouldBindJSON(&request); err != nil {
		c.JSON(http.StatusBadRequest, gin.H{"error": err.Error()})
		return
	}

	// 验证签到积分范围
	if request.DailyCheckinPointsMax > 0 && request.DailyCheckinPointsMax < request.DailyCheckinPoints {
		c.JSON(http.StatusBadRequest, gin.H{"error": "签到积分最高值不能小于最低值"})
		return
	}

	// 验证每日最大积分数量
	if request.DailyMaxPoints < 0 {
		c.JSON(http.StatusBadRequest, gin.H{"error": "每日最大积分数量不能为负数"})
		return
	}

	// 创建订阅计划模型
	plan := models.SubscriptionPlan{
		Title:                 request.Title,
		Description:           request.Description,
		PointAmount:           request.PointAmount,
		Price:                 request.Price,
		Currency:              request.Currency,
		ValidityDays:          request.ValidityDays,
		DegradationGuaranteed: request.DegradationGuaranteed,
		DailyCheckinPoints:    request.DailyCheckinPoints,
		DailyCheckinPointsMax: request.DailyCheckinPointsMax,
		DailyMaxPoints:        request.DailyMaxPoints,
		Features:              request.Features,
	}

	// 设置默认值
	if request.Currency == "" {
		plan.Currency = "USD"
	}
	if request.Features == "" {
		plan.Features = "[]"
	}
	if request.Active != nil {
		plan.Active = *request.Active
	} else {
		plan.Active = true
	}

	// 如果最高值为0，设置为与最低值相同
	if plan.DailyCheckinPointsMax == 0 && plan.DailyCheckinPoints > 0 {
		plan.DailyCheckinPointsMax = plan.DailyCheckinPoints
	}

	if err := database.DB.Create(&plan).Error; err != nil {
		c.JSON(http.StatusInternalServerError, gin.H{"error": err.Error()})
		return
	}

	c.JSON(http.StatusCreated, plan)
}

// HandleAdminUpdateSubscriptionPlan 更新订阅计划
func HandleAdminUpdateSubscriptionPlan(c *gin.Context) {
	planID := c.Param("id")
	var updateData models.SubscriptionPlan

	if err := c.ShouldBindJSON(&updateData); err != nil {
		c.JSON(http.StatusBadRequest, gin.H{"error": err.Error()})
		return
	}

	result := database.DB.Model(&models.SubscriptionPlan{}).Where("id = ?", planID).Updates(updateData)
	if result.Error != nil {
		c.JSON(http.StatusInternalServerError, gin.H{"error": result.Error.Error()})
		return
	}

	if result.RowsAffected == 0 {
		c.JSON(http.StatusNotFound, gin.H{"error": "Subscription plan not found"})
		return
	}

	c.JSON(http.StatusOK, gin.H{"message": "Subscription plan updated successfully"})
}

// HandleAdminDeleteSubscriptionPlan 删除订阅计划
func HandleAdminDeleteSubscriptionPlan(c *gin.Context) {
	planID := c.Param("id")

	result := database.DB.Delete(&models.SubscriptionPlan{}, planID)
	if result.Error != nil {
		c.JSON(http.StatusInternalServerError, gin.H{"error": result.Error.Error()})
		return
	}

	if result.RowsAffected == 0 {
		c.JSON(http.StatusNotFound, gin.H{"error": "Subscription plan not found"})
		return
	}

	c.JSON(http.StatusOK, gin.H{"message": "Subscription plan deleted successfully"})
}

// HandleAdminGetAnnouncements 获取公告列表
func HandleAdminGetAnnouncements(c *gin.Context) {
	pagination := getPagination(c)
	var announcements []models.Announcement
	var total int64

	query := database.DB.Model(&models.Announcement{})

	// 可选过滤参数
	if active := c.Query("active"); active != "" {
		query = query.Where("active = ?", active == "true")
	}
	if language := c.Query("language"); language != "" {
		query = query.Where("language = ?", language)
	}
	if announcementType := c.Query("type"); announcementType != "" {
		query = query.Where("type = ?", announcementType)
	}

	query.Count(&total)

	offset := (pagination.Page - 1) * pagination.PageSize
	query.Offset(offset).Limit(pagination.PageSize).Order("created_at DESC").Find(&announcements)

	c.JSON(http.StatusOK, PaginatedResponse{
		Data:       announcements,
		Total:      total,
		Page:       pagination.Page,
		PageSize:   pagination.PageSize,
		TotalPages: int((total + int64(pagination.PageSize) - 1) / int64(pagination.PageSize)),
	})
}

// HandleAdminCreateAnnouncement 创建公告
func HandleAdminCreateAnnouncement(c *gin.Context) {
	var request struct {
		Type        string `json:"type" binding:"required"`
		Title       string `json:"title" binding:"required"`
		Description string `json:"description" binding:"required"`
		Language    string `json:"language"`
		Active      *bool  `json:"active"`
	}

	if err := c.ShouldBindJSON(&request); err != nil {
		c.JSON(http.StatusBadRequest, gin.H{"error": err.Error()})
		return
	}

	// 创建公告模型
	announcement := models.Announcement{
		Type:        request.Type,
		Title:       request.Title,
		Description: request.Description,
		Language:    request.Language,
	}

	// 设置默认值
	if request.Language == "" {
		announcement.Language = "zh"
	}
	if request.Active != nil {
		announcement.Active = *request.Active
	} else {
		announcement.Active = true
	}

	if err := database.DB.Create(&announcement).Error; err != nil {
		c.JSON(http.StatusInternalServerError, gin.H{"error": err.Error()})
		return
	}

	c.JSON(http.StatusCreated, announcement)
}

// HandleAdminUpdateAnnouncement 更新公告
func HandleAdminUpdateAnnouncement(c *gin.Context) {
	announcementID := c.Param("id")
	var updateData models.Announcement

	if err := c.ShouldBindJSON(&updateData); err != nil {
		c.JSON(http.StatusBadRequest, gin.H{"error": err.Error()})
		return
	}

	// 使用 Select 方法明确指定要更新的字段，包括零值字段
	result := database.DB.Model(&models.Announcement{}).Where("id = ?", announcementID).
		Select("type", "title", "description", "language", "active").
		Updates(updateData)
	if result.Error != nil {
		c.JSON(http.StatusInternalServerError, gin.H{"error": result.Error.Error()})
		return
	}

	if result.RowsAffected == 0 {
		c.JSON(http.StatusNotFound, gin.H{"error": "Announcement not found"})
		return
	}

	c.JSON(http.StatusOK, gin.H{"message": "Announcement updated successfully"})
}

// HandleAdminDeleteAnnouncement 删除公告
func HandleAdminDeleteAnnouncement(c *gin.Context) {
	announcementID := c.Param("id")

	result := database.DB.Delete(&models.Announcement{}, announcementID)
	if result.Error != nil {
		c.JSON(http.StatusInternalServerError, gin.H{"error": result.Error.Error()})
		return
	}

	if result.RowsAffected == 0 {
		c.JSON(http.StatusNotFound, gin.H{"error": "Announcement not found"})
		return
	}

	c.JSON(http.StatusOK, gin.H{"message": "Announcement deleted successfully"})
}

// HandleAdminToggleUserStatus 切换用户禁用/启用状态
func HandleAdminToggleUserStatus(c *gin.Context) {
	userID := c.Param("id")

	var requestData struct {
		IsDisabled bool `json:"is_disabled"` // 移除required标签
	}

	if err := c.ShouldBindJSON(&requestData); err != nil {
		c.JSON(http.StatusBadRequest, gin.H{"error": err.Error()})
		return
	}

	// 查找用户
	var user models.User
	if err := database.DB.Where("id = ?", userID).First(&user).Error; err != nil {
		c.JSON(http.StatusNotFound, gin.H{"error": "User not found"})
		return
	}

	// 更新用户状态
	result := database.DB.Model(&user).Update("is_disabled", requestData.IsDisabled)
	if result.Error != nil {
		c.JSON(http.StatusInternalServerError, gin.H{"error": result.Error.Error()})
		return
	}

	statusText := "启用"
	if requestData.IsDisabled {
		statusText = "禁用"
	}

	c.JSON(http.StatusOK, gin.H{
		"message": fmt.Sprintf("用户 %s 已成功%s", user.Username, statusText),
		"user": gin.H{
			"id":          user.ID,
			"username":    user.Username,
			"email":       user.Email,
			"is_disabled": requestData.IsDisabled,
		},
	})
}

// HandleAdminGetUserSubscriptions 获取用户的订阅列表
func HandleAdminGetUserSubscriptions(c *gin.Context) {
	userID := c.Param("id")

	// 转换userID为uint
	uid, err := strconv.ParseUint(userID, 10, 32)
	if err != nil {
		c.JSON(http.StatusBadRequest, gin.H{"error": "无效的用户ID"})
		return
	}

	// 获取用户钱包信息
	wallet, err := utils.GetOrCreateUserWallet(uint(uid))
	if err != nil {
		c.JSON(http.StatusInternalServerError, gin.H{"error": "获取用户钱包失败"})
		return
	}

	// 获取用户的兑换记录
	records, err := utils.GetWalletActiveRedemptionRecords(uint(uid))
	if err != nil {
		c.JSON(http.StatusInternalServerError, gin.H{"error": "获取兑换记录失败"})
		return
	}

	// 构建响应数据
	walletInfo := gin.H{
		"wallet_id":                wallet.UserID,
		"status":                   wallet.Status,
		"total_points":             wallet.TotalPoints,
		"available_points":         wallet.AvailablePoints,
		"used_points":              wallet.UsedPoints,
		"wallet_expires_at":        wallet.WalletExpiresAt,
		"daily_max_points":         wallet.DailyMaxPoints,
		"degradation_guaranteed":   wallet.DegradationGuaranteed,
		"daily_checkin_points":     wallet.DailyCheckinPoints,
		"daily_checkin_points_max": wallet.DailyCheckinPointsMax,
		"last_checkin_date":        wallet.LastCheckinDate,
	}

	c.JSON(http.StatusOK, gin.H{
		"wallet":             walletInfo,
		"redemption_records": records,
		"total_records":      len(records),
	})
}

// HandleAdminUpdateUserWalletLimit 更新用户钱包的每日积分限制
func HandleAdminUpdateUserSubscriptionLimit(c *gin.Context) {
	userID := c.Param("id")

	var requestData struct {
		DailyMaxPoints int64 `json:"daily_max_points"`
	}

	if err := c.ShouldBindJSON(&requestData); err != nil {
		c.JSON(http.StatusBadRequest, gin.H{"error": err.Error()})
		return
	}

	// 转换userID为uint
	uid, err := strconv.ParseUint(userID, 10, 32)
	if err != nil {
		c.JSON(http.StatusBadRequest, gin.H{"error": "无效的用户ID"})
		return
	}

	// 验证用户是否存在
	var user models.User
	if err := database.DB.Where("id = ?", uid).First(&user).Error; err != nil {
		c.JSON(http.StatusNotFound, gin.H{"error": "用户不存在"})
		return
	}

	// 更新钱包的每日积分限制
	err = database.DB.Model(&models.UserWallet{}).
		Where("user_id = ?", uid).
		Update("daily_max_points", requestData.DailyMaxPoints).Error
	if err != nil {
		c.JSON(http.StatusInternalServerError, gin.H{"error": "更新钱包限制失败: " + err.Error()})
		return
	}

	limitText := "无限制"
	if requestData.DailyMaxPoints > 0 {
		limitText = fmt.Sprintf("%d积分", requestData.DailyMaxPoints)
	}

	c.JSON(http.StatusOK, gin.H{
		"message": fmt.Sprintf("用户钱包每日积分限制已更新为: %s", limitText),
		"wallet": gin.H{
			"user_id":          uid,
			"daily_max_points": requestData.DailyMaxPoints,
		},
	})
}

// HandleAdminGiftSubscription 管理员赠送订阅
func HandleAdminGiftSubscription(c *gin.Context) {
	userID := c.Param("id")

	// 获取当前管理员信息
	adminIDInterface, exists := c.Get("userID")
	if !exists {
		c.JSON(http.StatusUnauthorized, gin.H{"error": "无法获取管理员信息"})
		return
	}
	adminID := adminIDInterface.(uint)

	// 从数据库获取管理员完整信息
	var admin models.User
	if err := database.DB.Where("id = ?", adminID).First(&admin).Error; err != nil {
		c.JSON(http.StatusInternalServerError, gin.H{"error": "获取管理员信息失败"})
		return
	}

	// 解析请求数据
	var requestData struct {
		SubscriptionPlanID uint   `json:"subscription_plan_id" binding:"required"`
		PointsAmount       *int64 `json:"points_amount"`    // 可选：自定义积分数量
		ValidityDays       *int   `json:"validity_days"`    // 可选：自定义有效期
		DailyMaxPoints     *int64 `json:"daily_max_points"` // 可选：自定义每日限制
		Reason             string `json:"reason"`           // 赠送原因
	}

	if err := c.ShouldBindJSON(&requestData); err != nil {
		c.JSON(http.StatusBadRequest, gin.H{"error": "请求参数无效: " + err.Error()})
		return
	}

	// 验证目标用户是否存在
	var targetUser models.User
	if err := database.DB.Where("id = ?", userID).First(&targetUser).Error; err != nil {
		c.JSON(http.StatusNotFound, gin.H{"error": "目标用户不存在"})
		return
	}

	// 验证订阅计划是否存在
	var plan models.SubscriptionPlan
	if err := database.DB.Where("id = ?", requestData.SubscriptionPlanID).First(&plan).Error; err != nil {
		c.JSON(http.StatusBadRequest, gin.H{"error": "订阅计划不存在"})
		return
	}

	// 使用计划默认值或自定义值
	pointsAmount := plan.PointAmount
	if requestData.PointsAmount != nil && *requestData.PointsAmount > 0 {
		pointsAmount = *requestData.PointsAmount
	}

	validityDays := plan.ValidityDays
	if requestData.ValidityDays != nil && *requestData.ValidityDays > 0 {
		validityDays = *requestData.ValidityDays
	}

	dailyMaxPoints := plan.DailyMaxPoints
	if requestData.DailyMaxPoints != nil {
		dailyMaxPoints = *requestData.DailyMaxPoints
	}

	// 转换userID为uint
	uid, err := strconv.ParseUint(userID, 10, 32)
	if err != nil {
		c.JSON(http.StatusBadRequest, gin.H{"error": "无效的用户ID"})
		return
	}

	// 使用新的钱包架构进行管理员赠送
	err = utils.AdminGiftToWallet(admin.ID, uint(uid), &plan, pointsAmount, validityDays, dailyMaxPoints, requestData.Reason)
	if err != nil {
		c.JSON(http.StatusInternalServerError, gin.H{"error": "赠送失败: " + err.Error()})
		return
	}

	// 创建赠送记录（用于管理追踪）
	giftRecord := models.GiftRecord{
		FromAdminID:        &admin.ID,
		ToUserID:           uint(uid),
		SubscriptionPlanID: requestData.SubscriptionPlanID,
		PointsAmount:       pointsAmount,
		ValidityDays:       validityDays,
		DailyMaxPoints:     dailyMaxPoints,
		Reason:             requestData.Reason,
		Status:             "completed",
	}

	if err := database.DB.Create(&giftRecord).Error; err != nil {
		// 即使赠送记录创建失败，钱包已经更新成功，只记录日志
		fmt.Printf("创建赠送记录失败: %v", err)
	}

	c.JSON(http.StatusOK, gin.H{
		"message": fmt.Sprintf("成功为用户 %s 赠送 %s 订阅", targetUser.Username, plan.Title),
		"gift_record": gin.H{
			"id":               giftRecord.ID,
			"points_amount":    pointsAmount,
			"validity_days":    validityDays,
			"daily_max_points": dailyMaxPoints,
		},
		"wallet_updated": true,
	})
}

// HandleAdminGetGiftRecords 获取赠送记录列表（兼容新架构）
func HandleAdminGetGiftRecords(c *gin.Context) {
	pagination := getPagination(c)
	var records []models.GiftRecord
	var total int64

	query := database.DB.Model(&models.GiftRecord{}).
		Preload("FromAdmin").
		Preload("ToUser").
		Preload("Plan")

	// 可选过滤参数
	if status := c.Query("status"); status != "" {
		query = query.Where("status = ?", status)
	}
	if adminID := c.Query("admin_id"); adminID != "" {
		query = query.Where("from_admin_id = ?", adminID)
	}
	if userID := c.Query("user_id"); userID != "" {
		query = query.Where("to_user_id = ?", userID)
	}

	query.Count(&total)

	offset := (pagination.Page - 1) * pagination.PageSize
	query.Order("created_at DESC").Offset(offset).Limit(pagination.PageSize).Find(&records)

	// 注：在新的钱包架构下，GiftRecord 表仍然用于追踪管理员赠送记录
	// 实际的积分已经通过 RedemptionRecord 表管理
	c.JSON(http.StatusOK, PaginatedResponse{
		Data:       records,
		Total:      total,
		Page:       pagination.Page,
		PageSize:   pagination.PageSize,
		TotalPages: int((total + int64(pagination.PageSize) - 1) / int64(pagination.PageSize)),
	})
}

// HandleAdminDashboard 获取管理员数据看板统计信息
func HandleAdminDashboard(c *gin.Context) {
	now := time.Now()

	// 获取总用户数
	var totalUsers int64
	database.DB.Model(&models.User{}).Count(&totalUsers)

	// 获取总有效钱包用户数
	var activeSubscriptionUsers int64
	database.DB.Model(&models.UserWallet{}).
		Where("status = 'active' AND wallet_expires_at > ?", now).
		Count(&activeSubscriptionUsers)

	// 获取总订阅数量（兼容字段名）
	var totalSubscriptions int64
	database.DB.Model(&models.RedemptionRecord{}).
		Where("activated_at IS NOT NULL").
		Count(&totalSubscriptions)

	// 获取总积分统计
	type PointsStats struct {
		TotalPoints     int64 `json:"total_points"`
		UsedPoints      int64 `json:"used_points"`
		AvailablePoints int64 `json:"available_points"`
	}

	var pointsStats PointsStats
	database.DB.Model(&models.UserWallet{}).
		Where("status = 'active' AND wallet_expires_at > ?", now).
		Select("SUM(total_points) as total_points, SUM(used_points) as used_points, SUM(available_points) as available_points").
		Scan(&pointsStats)

	// 获取今日新增用户数
	today := now.Format("2006-01-02")
	var todayNewUsers int64
	database.DB.Model(&models.User{}).
		Where("DATE(created_at) = ?", today).
		Count(&todayNewUsers)

	// 获取昨日新增用户数（用于计算环比）
	yesterday := now.AddDate(0, 0, -1).Format("2006-01-02")
	var yesterdayNewUsers int64
	database.DB.Model(&models.User{}).
		Where("DATE(created_at) = ?", yesterday).
		Count(&yesterdayNewUsers)

	// 计算用户注册环比增长率
	var userGrowthRate float64
	if yesterdayNewUsers > 0 {
		userGrowthRate = float64(todayNewUsers-yesterdayNewUsers) / float64(yesterdayNewUsers) * 100
	} else if todayNewUsers > 0 {
		userGrowthRate = 100 // 昨日0人，今日有人，增长100%
	}

	// 获取今日积分消耗
	var todayPointsUsed int64
	database.DB.Model(&models.APITransaction{}).
		Where("DATE(created_at) = ?", today).
		Select("SUM(points_used)").
		Scan(&todayPointsUsed)

	// 获取昨日积分消耗（用于计算环比）
	var yesterdayPointsUsed int64
	database.DB.Model(&models.APITransaction{}).
		Where("DATE(created_at) = ?", yesterday).
		Select("SUM(points_used)").
		Scan(&yesterdayPointsUsed)

	// 计算积分使用环比增长率
	var pointsGrowthRate float64
	if yesterdayPointsUsed > 0 {
		pointsGrowthRate = float64(todayPointsUsed-yesterdayPointsUsed) / float64(yesterdayPointsUsed) * 100
	} else if todayPointsUsed > 0 {
		pointsGrowthRate = 100
	}

	// 获取最近7天的用户注册趋势
	type DailyStats struct {
		Date  string `json:"date"`
		Count int64  `json:"count"`
	}

	var userTrend []DailyStats
	for i := 6; i >= 0; i-- {
		date := now.AddDate(0, 0, -i).Format("2006-01-02")
		var count int64
		database.DB.Model(&models.User{}).
			Where("DATE(created_at) = ?", date).
			Count(&count)
		userTrend = append(userTrend, DailyStats{
			Date:  date,
			Count: count,
		})
	}

	// 获取最近7天的积分使用趋势
	var pointsTrend []DailyStats
	for i := 6; i >= 0; i-- {
		date := now.AddDate(0, 0, -i).Format("2006-01-02")
		var points int64
		database.DB.Model(&models.APITransaction{}).
			Where("DATE(created_at) = ?", date).
			Select("SUM(points_used)").
			Scan(&points)
		pointsTrend = append(pointsTrend, DailyStats{
			Date:  date,
			Count: points,
		})
	}

	// 获取订阅计划分布
	type PlanStats struct {
		PlanName string `json:"plan_name"`
		Count    int64  `json:"count"`
	}

	var planStats []PlanStats
	database.DB.Model(&models.RedemptionRecord{}).
		Joins("JOIN subscription_plans ON redemption_records.subscription_plan_id = subscription_plans.id").
		Where("redemption_records.activated_at IS NOT NULL").
		Where("redemption_records.source_type IN ?", []string{"activation_code", "payment"}).
		Group("subscription_plans.title").
		Select("subscription_plans.title as plan_name, COUNT(*) as count").
		Scan(&planStats)

	// 获取积分来源分布
	type SourceStats struct {
		SourceType string `json:"source_type"`
		Count      int64  `json:"count"`
		Points     int64  `json:"points"`
	}

	var sourceStats []SourceStats
	database.DB.Model(&models.RedemptionRecord{}).
		Where("activated_at IS NOT NULL").
		Group("source_type").
		Select("source_type, COUNT(*) as count, SUM(points_amount) as points").
		Scan(&sourceStats)

	// 构建响应数据
	dashboardData := gin.H{
		"overview": gin.H{
			"total_users":               totalUsers,
			"active_subscription_users": activeSubscriptionUsers,
			"total_subscriptions":       totalSubscriptions,
			"today_new_users":           todayNewUsers,
			"user_growth_rate":          userGrowthRate,
			"today_points_used":         todayPointsUsed,
			"points_growth_rate":        pointsGrowthRate,
		},
		"points_stats": pointsStats,
		"trends": gin.H{
			"user_registration": userTrend,
			"points_usage":      pointsTrend,
		},
		"distributions": gin.H{
			"subscription_plans": planStats,
			"points_sources":     sourceStats,
		},
		"generated_at": now.Format(time.RFC3339),
	}

	c.JSON(http.StatusOK, dashboardData)
}

<<<<<<< HEAD
// ===== 激活码封禁管理相关接口 =====

// HandleBanActivationCode 封禁激活码
func HandleBanActivationCode(c *gin.Context) {
	var request struct {
		UserID         uint   `json:"user_id" binding:"required"`
		ActivationCode string `json:"activation_code" binding:"required"`
		Reason         string `json:"reason"`
	}

	if err := c.ShouldBindJSON(&request); err != nil {
		c.JSON(http.StatusBadRequest, gin.H{"error": err.Error()})
		return
	}

	// 获取操作管理员ID
	adminUserID, exists := c.Get("userID")
	if !exists {
		c.JSON(http.StatusUnauthorized, gin.H{"error": "无法获取管理员信息"})
		return
	}

	// 执行封禁操作
	err := utils.BanActivationCode(request.UserID, request.ActivationCode, request.Reason, adminUserID.(uint))
	if err != nil {
		c.JSON(http.StatusBadRequest, gin.H{"error": err.Error()})
		return
	}

	c.JSON(http.StatusOK, gin.H{
		"success": true,
		"message": "激活码封禁成功",
	})
}

// HandleUnbanActivationCode 解禁激活码
func HandleUnbanActivationCode(c *gin.Context) {
	var request struct {
		UserID         uint   `json:"user_id" binding:"required"`
		ActivationCode string `json:"activation_code" binding:"required"`
	}

	if err := c.ShouldBindJSON(&request); err != nil {
		c.JSON(http.StatusBadRequest, gin.H{"error": err.Error()})
		return
	}

	// 获取操作管理员ID
	adminUserID, exists := c.Get("userID")
	if !exists {
		c.JSON(http.StatusUnauthorized, gin.H{"error": "无法获取管理员信息"})
		return
	}

	// 执行解禁操作
	err := utils.UnbanActivationCode(request.UserID, request.ActivationCode, adminUserID.(uint))
	if err != nil {
		c.JSON(http.StatusBadRequest, gin.H{"error": err.Error()})
		return
	}

	c.JSON(http.StatusOK, gin.H{
		"success": true,
		"message": "激活码解禁成功",
	})
}

// HandleGetFrozenRecords 获取冻结记录列表
func HandleGetFrozenRecords(c *gin.Context) {
	pagination := getPagination(c)
	var frozenRecords []models.FrozenPointsRecord
	var total int64

	query := database.DB.Model(&models.FrozenPointsRecord{}).Preload("User").Preload("AdminUser")

	// 可选过滤参数
	if userID := c.Query("user_id"); userID != "" {
		query = query.Where("user_id = ?", userID)
	}
	if status := c.Query("status"); status != "" {
		query = query.Where("status = ?", status)
	}
	if activationCode := c.Query("activation_code"); activationCode != "" {
		query = query.Where("banned_activation_code LIKE ?", "%"+activationCode+"%")
	}

	query.Count(&total)

	offset := (pagination.Page - 1) * pagination.PageSize
	query.Offset(offset).Limit(pagination.PageSize).Order("created_at DESC").Find(&frozenRecords)

	c.JSON(http.StatusOK, PaginatedResponse{
		Data:       frozenRecords,
		Total:      total,
		Page:       pagination.Page,
		PageSize:   pagination.PageSize,
		TotalPages: int((total + int64(pagination.PageSize) - 1) / int64(pagination.PageSize)),
	})
}

// HandleGetFrozenRecordDetail 获取冻结记录详情
func HandleGetFrozenRecordDetail(c *gin.Context) {
	recordID := c.Param("id")

	var frozenRecord models.FrozenPointsRecord
	if err := database.DB.Preload("User").Preload("AdminUser").First(&frozenRecord, recordID).Error; err != nil {
		c.JSON(http.StatusNotFound, gin.H{"error": "冻结记录不存在"})
		return
	}

	c.JSON(http.StatusOK, frozenRecord)
}

// HandlePreviewBanActivationCode 预览封禁激活码的影响
func HandlePreviewBanActivationCode(c *gin.Context) {
	var request struct {
		UserID         uint   `json:"user_id" binding:"required"`
		ActivationCode string `json:"activation_code" binding:"required"`
	}

	if err := c.ShouldBindJSON(&request); err != nil {
		c.JSON(http.StatusBadRequest, gin.H{"error": err.Error()})
		return
	}

	// 获取用户钱包
	wallet, err := utils.GetOrCreateUserWallet(request.UserID)
	if err != nil {
		c.JSON(http.StatusBadRequest, gin.H{"error": "获取用户钱包失败"})
		return
	}

	// 获取所有兑换记录
	var allRedemptions []models.RedemptionRecord
	if err := database.DB.Where("user_id = ?", request.UserID).Find(&allRedemptions).Error; err != nil {
		c.JSON(http.StatusBadRequest, gin.H{"error": "获取兑换记录失败"})
		return
	}

	// 计算虚拟消费情况
	calculator := &utils.VirtualConsumptionCalculator{
		UserID:          request.UserID,
		AllRedemptions:  allRedemptions,
		TotalUsedPoints: wallet.UsedPoints,
	}

	consumptionResult, err := calculator.CalculateCardConsumption(request.ActivationCode)
	if err != nil {
		c.JSON(http.StatusBadRequest, gin.H{"error": err.Error()})
		return
	}

	// 计算封禁后的权益变化
	newBenefits, err := calculateRemainingBenefitsForPreview(request.UserID, request.ActivationCode, consumptionResult.AllCards)
	if err != nil {
		c.JSON(http.StatusBadRequest, gin.H{"error": "计算权益变化失败: " + err.Error()})
		return
	}

	// 当前权益状态
	currentBenefits := gin.H{
		"daily_max_points":         wallet.DailyMaxPoints,
		"degradation_guaranteed":   wallet.DegradationGuaranteed,
		"daily_checkin_points":     wallet.DailyCheckinPoints,
		"daily_checkin_points_max": wallet.DailyCheckinPointsMax,
		"auto_refill_enabled":      wallet.AutoRefillEnabled,
		"auto_refill_threshold":    wallet.AutoRefillThreshold,
		"auto_refill_amount":       wallet.AutoRefillAmount,
	}

	// 检查封禁后是否还有有效卡密
	hasRemainingCards := false
	for _, card := range consumptionResult.AllCards {
		if card.CardCode != request.ActivationCode && card.RemainingPoints > 0 {
			hasRemainingCards = true
			break
		}
	}

	// 返回预览结果
	c.JSON(http.StatusOK, gin.H{
		"current_wallet": gin.H{
			"total_points":     wallet.TotalPoints,
			"available_points": wallet.AvailablePoints,
			"used_points":      wallet.UsedPoints,
		},
		"ban_impact": gin.H{
			"frozen_points":    consumptionResult.RemainingPoints,
			"consumed_points":  consumptionResult.ConsumedPoints,
			"new_total_points": wallet.TotalPoints - consumptionResult.RemainingPoints,
		},
		"consumption_details": consumptionResult.AllCards,
		"target_card": gin.H{
			"code":             consumptionResult.TargetCard.SourceID,
			"original_points":  consumptionResult.TargetCard.PointsAmount,
			"remaining_points": consumptionResult.RemainingPoints,
			"consumed_points":  consumptionResult.ConsumedPoints,
		},
		"benefits_change": gin.H{
			"current_benefits":    currentBenefits,
			"new_benefits":        newBenefits,
			"has_remaining_cards": hasRemainingCards,
			"will_reset_to_initial": !hasRemainingCards,
		},
	})
}

// calculateRemainingBenefitsForPreview 计算封禁预览的权益变化（不执行实际更新）
func calculateRemainingBenefitsForPreview(userID uint, bannedCode string, allCards []utils.CardUsageDetail) (map[string]interface{}, error) {
	// 找出所有还有剩余积分的卡密（除了被封禁的）
	remainingCards := make([]utils.CardUsageDetail, 0)
	for _, card := range allCards {
		if card.CardCode != bannedCode && card.RemainingPoints > 0 {
			remainingCards = append(remainingCards, card)
		}
	}

	if len(remainingCards) == 0 {
		// 没有剩余卡密，恢复到初始状态
		return map[string]interface{}{
			"daily_max_points":         int64(0),
			"degradation_guaranteed":   0,
			"daily_checkin_points":     int64(0),
			"daily_checkin_points_max": int64(0),
			"auto_refill_enabled":      false,
			"auto_refill_threshold":    int64(0),
			"auto_refill_amount":       int64(0),
		}, nil
	}

	// 有剩余卡密，计算综合权益（取最优配置）
	benefits := map[string]interface{}{
		"daily_max_points":         int64(0),
		"degradation_guaranteed":   0,
		"daily_checkin_points":     int64(0),
		"daily_checkin_points_max": int64(0),
		"auto_refill_enabled":      false,
		"auto_refill_threshold":    int64(0),
		"auto_refill_amount":       int64(0),
	}

	for _, card := range remainingCards {
		cardBenefits, err := getCardBenefitsForPreview(card.CardCode)
		if err != nil {
			continue // 跳过获取失败的卡密
		}

		// 取最大值策略
		if dailyMax, ok := cardBenefits["daily_max_points"].(int64); ok && dailyMax > benefits["daily_max_points"].(int64) {
			benefits["daily_max_points"] = dailyMax
		}
		if degradation, ok := cardBenefits["degradation_guaranteed"].(int); ok && degradation > benefits["degradation_guaranteed"].(int) {
			benefits["degradation_guaranteed"] = degradation
		}
		if checkinMin, ok := cardBenefits["daily_checkin_points"].(int64); ok && checkinMin > benefits["daily_checkin_points"].(int64) {
			benefits["daily_checkin_points"] = checkinMin
		}
		if checkinMax, ok := cardBenefits["daily_checkin_points_max"].(int64); ok && checkinMax > benefits["daily_checkin_points_max"].(int64) {
			benefits["daily_checkin_points_max"] = checkinMax
		}

		// 布尔值取或操作
		if autoRefill, ok := cardBenefits["auto_refill_enabled"].(bool); ok && autoRefill {
			benefits["auto_refill_enabled"] = true
			if threshold, ok := cardBenefits["auto_refill_threshold"].(int64); ok {
				benefits["auto_refill_threshold"] = threshold
			}
			if amount, ok := cardBenefits["auto_refill_amount"].(int64); ok {
				benefits["auto_refill_amount"] = amount
			}
		}
	}

	return benefits, nil
}

// getCardBenefitsForPreview 获取卡密的权益配置（预览用）
func getCardBenefitsForPreview(cardCode string) (map[string]interface{}, error) {
	var redemption models.RedemptionRecord
	err := database.DB.Where("source_id = ? AND source_type = 'activation_code'", cardCode).First(&redemption).Error
	if err != nil {
		return nil, err
	}

	benefits := map[string]interface{}{
		"daily_max_points":         redemption.DailyMaxPoints,
		"degradation_guaranteed":   redemption.DegradationGuaranteed,
		"daily_checkin_points":     redemption.DailyCheckinPoints,
		"daily_checkin_points_max": redemption.DailyCheckinPointsMax,
		"auto_refill_enabled":      redemption.AutoRefillEnabled,
		"auto_refill_threshold":    redemption.AutoRefillThreshold,
		"auto_refill_amount":       redemption.AutoRefillAmount,
	}

	return benefits, nil
=======
// GetConversationLogs 获取对话日志列表
func GetConversationLogs(c *gin.Context) {
	// 获取分页参数
	pagination := getPagination(c)
	offset := (pagination.Page - 1) * pagination.PageSize

	// 获取查询参数
	userID := c.Query("user_id")
	model := c.Query("model")
	status := c.Query("status")
	requestType := c.Query("request_type")
	dateFrom := c.Query("date_from")
	dateTo := c.Query("date_to")
	keyword := c.Query("keyword") // 用于搜索响应内容

	// 构建查询
	query := database.DB.Model(&models.ConversationLog{}).Preload("User")

	// 应用过滤条件
	if userID != "" {
		query = query.Where("user_id = ?", userID)
	}
	if model != "" {
		query = query.Where("model = ?", model)
	}
	if status != "" {
		query = query.Where("status = ?", status)
	}
	if requestType != "" {
		query = query.Where("request_type = ?", requestType)
	}
	if dateFrom != "" {
		query = query.Where("created_at >= ?", dateFrom)
	}
	if dateTo != "" {
		query = query.Where("created_at <= ?", dateTo)
	}
	if keyword != "" {
		query = query.Where("response_text LIKE ? OR user_input LIKE ?", "%"+keyword+"%", "%"+keyword+"%")
	}

	// 获取总数
	var total int64
	query.Count(&total)

	// 获取数据
	var logs []models.ConversationLog
	result := query.Order("created_at DESC").
		Offset(offset).
		Limit(pagination.PageSize).
		Find(&logs)

	if result.Error != nil {
		c.JSON(http.StatusInternalServerError, gin.H{"error": "查询对话日志失败"})
		return
	}

	// 构建响应数据，隐藏敏感信息
	type ConversationLogResponse struct {
		ID           uint      `json:"id"`
		UserID       uint      `json:"user_id"`
		Username     string    `json:"username"`
		MessageID    string    `json:"message_id"`
		Model        string    `json:"model"`
		RequestType  string    `json:"request_type"`
		InputTokens  int       `json:"input_tokens"`
		OutputTokens int       `json:"output_tokens"`
		TotalTokens  int       `json:"total_tokens"`
		PointsUsed   int64     `json:"points_used"`
		Duration     int       `json:"duration"`
		Status       string    `json:"status"`
		IsFreeModel  bool      `json:"is_free_model"`
		CreatedAt    time.Time `json:"created_at"`
		Preview      string    `json:"preview"` // 响应预览（前100字符）
	}

	var responseData []ConversationLogResponse
	for _, log := range logs {
		preview := log.ResponseText
		if len(preview) > 100 {
			preview = preview[:100] + "..."
		}

		responseData = append(responseData, ConversationLogResponse{
			ID:           log.ID,
			UserID:       log.UserID,
			Username:     log.Username,
			MessageID:    log.MessageID,
			Model:        log.Model,
			RequestType:  log.RequestType,
			InputTokens:  log.InputTokens,
			OutputTokens: log.OutputTokens,
			TotalTokens:  log.TotalTokens,
			PointsUsed:   log.PointsUsed,
			Duration:     log.Duration,
			Status:       log.Status,
			IsFreeModel:  log.IsFreeModel,
			CreatedAt:    log.CreatedAt,
			Preview:      preview,
		})
	}

	// 计算总页数
	totalPages := int((total + int64(pagination.PageSize) - 1) / int64(pagination.PageSize))

	// 返回分页响应
	c.JSON(http.StatusOK, PaginatedResponse{
		Data:       responseData,
		Total:      total,
		Page:       pagination.Page,
		PageSize:   pagination.PageSize,
		TotalPages: totalPages,
	})
}

// GetConversationLogDetail 获取对话日志详情
func GetConversationLogDetail(c *gin.Context) {
	// 获取日志ID
	logID := c.Param("id")
	if logID == "" {
		c.JSON(http.StatusBadRequest, gin.H{"error": "缺少日志ID"})
		return
	}

	// 查询日志详情
	var log models.ConversationLog
	result := database.DB.Preload("User").Where("id = ?", logID).First(&log)
	if result.Error != nil {
		c.JSON(http.StatusNotFound, gin.H{"error": "对话日志不存在"})
		return
	}

	// 解析JSON字段
	var userInput map[string]interface{}
	var aiResponse map[string]interface{}
	var messages []interface{}
	var tools []interface{}

	if log.UserInput != "" {
		json.Unmarshal([]byte(log.UserInput), &userInput)
	}
	if log.AIResponse != "" {
		json.Unmarshal([]byte(log.AIResponse), &aiResponse)
	}
	if log.Messages != "" {
		json.Unmarshal([]byte(log.Messages), &messages)
	}
	if log.Tools != "" {
		json.Unmarshal([]byte(log.Tools), &tools)
	}

	// 构建详情响应
	detailResponse := gin.H{
		"id":           log.ID,
		"user_id":      log.UserID,
		"username":     log.Username,
		"message_id":   log.MessageID,
		"request_id":   log.RequestID,
		"model":        log.Model,
		"request_type": log.RequestType,
		"ip":           log.IP,
		"user_input":   userInput,
		"system_prompt": log.SystemPrompt,
		"messages":     messages,
		"tools":        tools,
		"temperature":  log.Temperature,
		"max_tokens":   log.MaxTokens,
		"top_p":        log.TopP,
		"top_k":        log.TopK,
		"ai_response":  aiResponse,
		"response_text": log.ResponseText,
		"stop_reason":  log.StopReason,
		"stop_sequence": log.StopSequence,
		"tokens": gin.H{
			"input_tokens":                log.InputTokens,
			"output_tokens":               log.OutputTokens,
			"cache_creation_input_tokens": log.CacheCreationInputTokens,
			"cache_read_input_tokens":     log.CacheReadInputTokens,
			"total_tokens":                log.TotalTokens,
		},
		"billing": gin.H{
			"input_multiplier":  log.InputMultiplier,
			"output_multiplier": log.OutputMultiplier,
			"cache_multiplier":  log.CacheMultiplier,
			"points_used":       log.PointsUsed,
		},
		"performance": gin.H{
			"duration":     log.Duration,
			"service_tier": log.ServiceTier,
		},
		"status":       log.Status,
		"error":        log.Error,
		"is_free_model": log.IsFreeModel,
		"created_at":   log.CreatedAt,
		"updated_at":   log.UpdatedAt,
	}

	c.JSON(http.StatusOK, detailResponse)
}

// GetConversationLogStats 获取对话日志统计数据
func GetConversationLogStats(c *gin.Context) {
	// 获取时间范围参数
	dateFrom := c.DefaultQuery("date_from", time.Now().AddDate(0, 0, -7).Format("2006-01-02"))
	dateTo := c.DefaultQuery("date_to", time.Now().Format("2006-01-02"))

	// 基础统计
	type BasicStats struct {
		TotalConversations int64 `json:"total_conversations"`
		TotalUsers         int64 `json:"total_users"`
		TotalTokens        int64 `json:"total_tokens"`
		TotalPoints        int64 `json:"total_points"`
		SuccessRate        float64 `json:"success_rate"`
		AvgDuration        float64 `json:"avg_duration"`
	}

	var basicStats BasicStats

	// 总对话数
	database.DB.Model(&models.ConversationLog{}).
		Where("created_at >= ? AND created_at <= ?", dateFrom, dateTo+" 23:59:59").
		Count(&basicStats.TotalConversations)

	// 活跃用户数
	database.DB.Model(&models.ConversationLog{}).
		Where("created_at >= ? AND created_at <= ?", dateFrom, dateTo+" 23:59:59").
		Distinct("user_id").
		Count(&basicStats.TotalUsers)

	// 总token数和积分
	database.DB.Model(&models.ConversationLog{}).
		Where("created_at >= ? AND created_at <= ?", dateFrom, dateTo+" 23:59:59").
		Select("SUM(total_tokens) as total_tokens, SUM(points_used) as total_points").
		Scan(&basicStats)

	// 成功率
	var successCount int64
	database.DB.Model(&models.ConversationLog{}).
		Where("created_at >= ? AND created_at <= ? AND status = ?", dateFrom, dateTo+" 23:59:59", "success").
		Count(&successCount)

	if basicStats.TotalConversations > 0 {
		basicStats.SuccessRate = float64(successCount) / float64(basicStats.TotalConversations) * 100
	}

	// 平均响应时间
	database.DB.Model(&models.ConversationLog{}).
		Where("created_at >= ? AND created_at <= ? AND status = ?", dateFrom, dateTo+" 23:59:59", "success").
		Select("AVG(duration) as avg_duration").
		Scan(&basicStats)

	// 模型使用统计
	type ModelStats struct {
		Model string `json:"model"`
		Count int64  `json:"count"`
		Tokens int64 `json:"tokens"`
	}

	var modelStats []ModelStats
	database.DB.Model(&models.ConversationLog{}).
		Where("created_at >= ? AND created_at <= ?", dateFrom, dateTo+" 23:59:59").
		Group("model").
		Select("model, COUNT(*) as count, SUM(total_tokens) as tokens").
		Order("count DESC").
		Scan(&modelStats)

	// 每日趋势
	type DailyTrend struct {
		Date          string `json:"date"`
		Conversations int64  `json:"conversations"`
		Users         int64  `json:"users"`
		Tokens        int64  `json:"tokens"`
	}

	var dailyTrend []DailyTrend
	database.DB.Raw(`
		SELECT 
			DATE(created_at) as date,
			COUNT(*) as conversations,
			COUNT(DISTINCT user_id) as users,
			SUM(total_tokens) as tokens
		FROM conversation_logs 
		WHERE created_at >= ? AND created_at <= ?
		GROUP BY DATE(created_at)
		ORDER BY date
	`, dateFrom, dateTo+" 23:59:59").Scan(&dailyTrend)

	// 用户使用排行
	type UserRanking struct {
		UserID       uint   `json:"user_id"`
		Username     string `json:"username"`
		Conversations int64  `json:"conversations"`
		Tokens       int64  `json:"tokens"`
	}

	var userRanking []UserRanking
	database.DB.Model(&models.ConversationLog{}).
		Where("created_at >= ? AND created_at <= ?", dateFrom, dateTo+" 23:59:59").
		Group("user_id, username").
		Select("user_id, username, COUNT(*) as conversations, SUM(total_tokens) as tokens").
		Order("conversations DESC").
		Limit(10).
		Scan(&userRanking)

	// 构建响应
	statsResponse := gin.H{
		"basic_stats":   basicStats,
		"model_stats":   modelStats,
		"daily_trend":   dailyTrend,
		"user_ranking":  userRanking,
		"date_range": gin.H{
			"from": dateFrom,
			"to":   dateTo,
		},
		"generated_at": time.Now().Format(time.RFC3339),
	}

	c.JSON(http.StatusOK, statsResponse)
>>>>>>> 775c3750
}<|MERGE_RESOLUTION|>--- conflicted
+++ resolved
@@ -1164,8 +1164,6 @@
 
 	c.JSON(http.StatusOK, dashboardData)
 }
-
-<<<<<<< HEAD
 // ===== 激活码封禁管理相关接口 =====
 
 // HandleBanActivationCode 封禁激活码
@@ -1461,7 +1459,8 @@
 	}
 
 	return benefits, nil
-=======
+}
+
 // GetConversationLogs 获取对话日志列表
 func GetConversationLogs(c *gin.Context) {
 	// 获取分页参数
@@ -1780,5 +1779,4 @@
 	}
 
 	c.JSON(http.StatusOK, statsResponse)
->>>>>>> 775c3750
 }