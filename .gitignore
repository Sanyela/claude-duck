.idea
.vscode
.DS_Store
.env
.env.local
.env.development.local
.env.test.local

.ui.dist
.ui.node_modules
.ui.package-lock.json
.ui.yarn.lock
.ui.yarn-debug.log*
.ui.yarn-error.log*

code

.claude
deploy*

ui/dist
<<<<<<< HEAD
ui/

# Frontend build outputs
frontend/dist/
frontend/out
=======
ui/
>>>>>>> 4d9c34a9
<|MERGE_RESOLUTION|>--- conflicted
+++ resolved
@@ -19,12 +19,8 @@
 deploy*
 
 ui/dist
-<<<<<<< HEAD
 ui/
 
 # Frontend build outputs
 frontend/dist/
-frontend/out
-=======
-ui/
->>>>>>> 4d9c34a9
+frontend/out